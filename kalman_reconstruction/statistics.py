--- conflicted
+++ resolved
@@ -440,9 +440,6 @@
         raise NotImplementedError(
             "For the provided case ndim of M : {np.ndim(M)}, Q : {np.ndim(Q)}, no Implementation is yet done."
         )
-<<<<<<< HEAD
-    return state_forecast, covariance_forecast
-=======
     return state_forecast, covariance_forecast
 
 
@@ -558,5 +555,4 @@
     if isinstance(ds, xr.DataArray):
         return xr.corr(ds, ds.shift({f"{dim}": lag}))
     else:
-        raise NotImplementedError(f"Not implemented for type: {type(ds)}.")
->>>>>>> adeef35e
+        raise NotImplementedError(f"Not implemented for type: {type(ds)}.")